--- conflicted
+++ resolved
@@ -461,11 +461,8 @@
         cube = cube[tuple(masks)]
         # then replace cube with the cropped one
         # for this axis.
-<<<<<<< HEAD
     if fill_value is not None:
         cube.data.mask[cube.data.data == fill_value] = True
-=======
->>>>>>> 2304784d
     return cube
 
 
@@ -525,10 +522,7 @@
         dim_coord = iris.coords.DimCoord(array, standard_name=name,
                                          units='degrees')
         return dim_coord
-<<<<<<< HEAD
-=======
-
->>>>>>> 2304784d
+
     # FIXME get the coord indices from the metadata
     lat_len, lon_len = cube.coord('latitude').shape
     lon_coord = _make_dim_coord('longitude', lon_len)
@@ -566,28 +560,7 @@
         cube.remove_coord(c.long_name)
         cube.add_dim_coord(z_coord, z_dim_index)
 
-<<<<<<< HEAD
-    # convert time coordinate
-    time_coord = cube.coords()[0]
-    time_units = time_coord.units
-    time_array = numpy.array(time_coord.points)
-    start_date = time_units.num2date(time_array[0])
-
-    new_time_units = cf_units.Unit(
-        'seconds since 1970-01-01 00:00:00-00',
-        calendar='gregorian')
-
-    offset = new_time_units.date2num(start_date) - time_array[0]
-    time_array += offset
-    time_dim = iris.coords.DimCoord(time_array,
-                                    standard_name='time',
-                                    units=new_time_units)
-    time_ix = cube.coord_dims('time')
-    cube.remove_coord(time_coord)
-    cube.add_dim_coord(time_dim, time_ix)
-=======
     fix_cube_time_coordinate(cube)
->>>>>>> 2304784d
 
 
 def load_nemo_output(ncfile, standard_name, var_name=None,
